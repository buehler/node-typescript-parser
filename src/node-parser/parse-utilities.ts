<<<<<<< HEAD
import { getCombinedModifierFlags, ModifierFlags, Node, SyntaxKind, TypeNode, Declaration } from 'typescript';
=======
import { Declaration, getCombinedModifierFlags, ModifierFlags, Node, SyntaxKind, TypeNode } from 'typescript';
>>>>>>> 3ba4306f

import { DeclarationVisibility } from '../declarations/DeclarationVisibility';
import { File } from '../resources/File';
import { Resource } from '../resources/Resource';

/**
 * Checks if the given typescript node has the exported flag.
 * (e.g. export class Foobar).
 *
 * @export
 * @param {Node} node
 * @returns {boolean}
 */
export function isNodeExported(node: Node): boolean {
<<<<<<< HEAD
    const flags = getCombinedModifierFlags(<Declaration>node);
=======
    const flags = getCombinedModifierFlags(node as Declaration);
>>>>>>> 3ba4306f
    return (flags & ModifierFlags.Export) === ModifierFlags.Export;
}

/**
 * Checks if the given typescript node has the default flag.
 * (e.g. export default class Foobar).
 *
 * @export
 * @param {Node} node
 * @returns {boolean}
 */
export function isNodeDefaultExported(node: Node): boolean {
<<<<<<< HEAD
    const flags = getCombinedModifierFlags(<Declaration>node);
=======
    const flags = getCombinedModifierFlags(node as Declaration);
>>>>>>> 3ba4306f
    return (flags & ModifierFlags.Default) === ModifierFlags.Default;
}

/**
 * Returns the type text (type information) for a given node.
 *
 * @export
 * @param {(TypeNode | undefined)} node
 * @returns {(string | undefined)}
 */
export function getNodeType(node: TypeNode | undefined): string | undefined {
    return node ? node.getText() : undefined;
}

/**
 * Checks if a node contains a certain modifier (of a given kind)
 *
 * @export
 * @param {Node} node
 * @param {SyntaxKind} modifierKind
 * @returns {boolean}
 */
export function containsModifier(node: Node, modifierKind: SyntaxKind): boolean {
    if (!node.modifiers) return false;
    return node.modifiers.some(mod => mod.kind === modifierKind);
}

/**
 * Returns the enum value (visibility) of a node.
 *
 * @export
 * @param {Node} node
 * @returns {(DeclarationVisibility | undefined)}
 */
export function getNodeVisibility(node: Node): DeclarationVisibility | undefined {
    if (!node.modifiers) {
        return undefined;
    }

    for (const modifier of node.modifiers) {
        switch (modifier.kind) {
            case SyntaxKind.PublicKeyword:
                return DeclarationVisibility.Public;
            case SyntaxKind.ProtectedKeyword:
                return DeclarationVisibility.Protected;
            case SyntaxKind.PrivateKeyword:
                return DeclarationVisibility.Private;
            default:
                break;
        }
    }
}

/**
 * Function that calculates the default name of a resource.
 * This is used when a default export has no name (i.e. export class {}).
 *
 * @export
 * @param {TsResource} resource
 * @returns {string}
 */
export function getDefaultResourceIdentifier(resource: Resource): string {
    if (resource instanceof File && resource.isWorkspaceFile) {
        return resource.parsedPath.name;
    }
    return resource.identifier;
}<|MERGE_RESOLUTION|>--- conflicted
+++ resolved
@@ -1,8 +1,4 @@
-<<<<<<< HEAD
-import { getCombinedModifierFlags, ModifierFlags, Node, SyntaxKind, TypeNode, Declaration } from 'typescript';
-=======
 import { Declaration, getCombinedModifierFlags, ModifierFlags, Node, SyntaxKind, TypeNode } from 'typescript';
->>>>>>> 3ba4306f
 
 import { DeclarationVisibility } from '../declarations/DeclarationVisibility';
 import { File } from '../resources/File';
@@ -17,11 +13,7 @@
  * @returns {boolean}
  */
 export function isNodeExported(node: Node): boolean {
-<<<<<<< HEAD
-    const flags = getCombinedModifierFlags(<Declaration>node);
-=======
     const flags = getCombinedModifierFlags(node as Declaration);
->>>>>>> 3ba4306f
     return (flags & ModifierFlags.Export) === ModifierFlags.Export;
 }
 
@@ -34,11 +26,7 @@
  * @returns {boolean}
  */
 export function isNodeDefaultExported(node: Node): boolean {
-<<<<<<< HEAD
-    const flags = getCombinedModifierFlags(<Declaration>node);
-=======
     const flags = getCombinedModifierFlags(node as Declaration);
->>>>>>> 3ba4306f
     return (flags & ModifierFlags.Default) === ModifierFlags.Default;
 }
 
