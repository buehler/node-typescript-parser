--- conflicted
+++ resolved
@@ -9,10 +9,7 @@
  * @implements {TypedDeclaration}
  */
 export class ParameterDeclaration implements TypedDeclaration {
-<<<<<<< HEAD
     constructor(public name: string, public type: any | undefined, public start?: number, public end?: number) { }
-=======
-    constructor(public name: string, public type: string | undefined, public start?: number, public end?: number) { }
 }
 
 export class BoundParameterDeclaration extends ParameterDeclaration {
@@ -51,5 +48,4 @@
     constructor(start?: number, end?: number) {
         super('[', ']', start, end);
     }
->>>>>>> 3ba4306f
 }